# -*- coding: utf-8 -*-
#
import numpy


def dot(A, x):
    '''Performs a dot product between an array of shape (m, n) and and array of
    shape (m, ...). The output has the same shape as the second argument.
    '''
    return numpy.einsum('ij,j...->i...', A, x)


def solve(A, x):
    '''Solves a linear equation system with a matrix of shape (n, n) and an
    array of shape (n, ...). The output has the same shape as the second
    argument.
    '''
<<<<<<< HEAD
    x = numpy.asarray(x)
=======
    # https://stackoverflow.com/a/48387507/353337
>>>>>>> 58c75e30
    return numpy.linalg.solve(A, x.reshape(x.shape[0], -1)).reshape(x.shape)<|MERGE_RESOLUTION|>--- conflicted
+++ resolved
@@ -15,9 +15,6 @@
     array of shape (n, ...). The output has the same shape as the second
     argument.
     '''
-<<<<<<< HEAD
+    # https://stackoverflow.com/a/48387507/353337
     x = numpy.asarray(x)
-=======
-    # https://stackoverflow.com/a/48387507/353337
->>>>>>> 58c75e30
     return numpy.linalg.solve(A, x.reshape(x.shape[0], -1)).reshape(x.shape)