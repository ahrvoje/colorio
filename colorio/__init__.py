# -*- coding: utf-8 -*-
#
from __future__ import print_function

from .__about__ import (
    __author__,
    __email__,
    __copyright__,
    __credits__,
    __license__,
    __version__,
    __maintainer__,
    __status__,
    )

from .cam16 import CAM16, CAM16UCS
from .ciecam02 import CIECAM02, CAM02, NegativeAError
from .ciehcl import CIEHCL
from .cielab import CIELAB
from .cielch import CIELCH
from .cieluv import CIELUV
from . import illuminants
from .jzazbz import JzAzBz
from . import observers
from .rec2020 import Rec2020
from .srgb import SrgbLinear
from .xyy import XYY
from .xyz import XYZ
<<<<<<< HEAD
from .tools import show_srgb_gamut, show_hdr_gamut, show_gamut_diagram
=======
from .tools import show_srgb_gamut, show_gamut_diagram, delta
>>>>>>> 58c75e30

try:
    import pipdate
except ImportError:
    pass
else:
    if pipdate.needs_checking(__name__):
        print(pipdate.check(__name__, __version__))<|MERGE_RESOLUTION|>--- conflicted
+++ resolved
@@ -26,11 +26,7 @@
 from .srgb import SrgbLinear
 from .xyy import XYY
 from .xyz import XYZ
-<<<<<<< HEAD
-from .tools import show_srgb_gamut, show_hdr_gamut, show_gamut_diagram
-=======
-from .tools import show_srgb_gamut, show_gamut_diagram, delta
->>>>>>> 58c75e30
+from .tools import show_srgb_gamut, show_hdr_gamut, show_gamut_diagram, delta
 
 try:
     import pipdate
